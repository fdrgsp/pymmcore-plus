--- conflicted
+++ resolved
@@ -1,820 +1,811 @@
-from __future__ import annotations
-
-import atexit
-import os
-import re
-import weakref
-from contextlib import contextmanager
-from datetime import datetime
-from pathlib import Path
-from textwrap import dedent
-from threading import RLock, Thread
-from typing import (
-    TYPE_CHECKING,
-    Any,
-    Dict,
-    Iterator,
-    List,
-    Optional,
-    Pattern,
-    Sequence,
-    Tuple,
-    TypeVar,
-    Union,
-    overload,
-)
-
-import pymmcore
-from loguru import logger
-from psygnal import SignalInstance
-from typing_extensions import Literal
-from wrapt import synchronized
-
-from .._util import find_micromanager
-from ..mda import MDAEngine, PMDAEngine
-from ._config import Configuration
-from ._constants import DeviceDetectionStatus, DeviceType, PropertyType
-from ._device import Device
-from ._metadata import Metadata
-from ._property import DeviceProperty
-from .events import CMMCoreSignaler, _get_auto_core_callback_class
-
-if TYPE_CHECKING:
-    import numpy as np
-    from useq import MDASequence
-
-_T = TypeVar("_T")
-
-ListOrTuple = Union[List[_T], Tuple[_T, ...]]
-
-_OBJECTIVE_DEVICE_RE = re.compile(
-    "(.+)?(nosepiece|obj(ective)?)(turret)?s?", re.IGNORECASE
-)
-_CHANNEL_REGEX = re.compile("(chan{1,2}(el)?|filt(er)?)s?", re.IGNORECASE)
-
-STATE = pymmcore.g_Keyword_State
-LABEL = pymmcore.g_Keyword_Label
-STATE_PROPS = (STATE, LABEL)
-
-
-@contextmanager
-def _blockSignal(obj, signal):
-    if isinstance(signal, SignalInstance):
-        signal.block()
-        yield
-        signal.unblock()
-    else:
-        obj.blockSignals(True)
-        yield
-        obj.blockSignals(False)
-
-
-_instance = None
-
-
-class CMMCorePlus(pymmcore.CMMCore):
-    lock = RLock()
-
-    @classmethod
-    def instance(
-        cls, mm_path=None, adapter_paths: ListOrTuple[str] = ()
-    ) -> CMMCorePlus:
-        global _instance
-        if _instance is None:
-            _instance = cls(mm_path, adapter_paths)
-        return _instance
-
-    def __init__(self, mm_path=None, adapter_paths: ListOrTuple[str] = ()):
-        super().__init__()
-
-        self._mm_path = mm_path or find_micromanager()
-        if not adapter_paths and self._mm_path:
-            adapter_paths = [self._mm_path]
-        if adapter_paths:
-            self.setDeviceAdapterSearchPaths(adapter_paths)
-
-        self.events = _get_auto_core_callback_class()()
-        self._callback_relay = MMCallbackRelay(self.events)
-        self.registerCallback(self._callback_relay)
-
-        self._mda_engine = MDAEngine(self)
-
-        self._objective_regex = _OBJECTIVE_DEVICE_RE
-        self._channel_group_regex = _CHANNEL_REGEX
-
-        # use weakref to avoid atexit keeping us from being
-        # garbage collected
-        self._weak_clean = weakref.WeakMethod(self.unloadAllDevices)
-        atexit.register(self._weak_clean)
-
-    def __repr__(self) -> str:
-        return f"<{type(self).__name__} at {hex(id(self))}>"
-
-    def __del__(self):
-        atexit.unregister(self._weak_clean)
-        self.unloadAllDevices()
-
-    # Re-implemented methods from the CMMCore API
-
-    @synchronized(lock)
-    def setProperty(
-        self, label: str, propName: str, propValue: Union[bool, float, int, str]
-    ) -> None:
-        """setProperty with reliable event emission."""
-        with self._property_change_emission_ensured(label, (propName,)):
-            super().setProperty(label, propName, propValue)
-
-    @synchronized(lock)
-    def setState(self, stateDeviceLabel: str, state: int) -> None:
-        """Set state (by position) on stateDeviceLabel, with reliable event emission."""
-        with self._property_change_emission_ensured(stateDeviceLabel, STATE_PROPS):
-            super().setState(stateDeviceLabel, state)
-
-    @synchronized(lock)
-    def setStateLabel(self, stateDeviceLabel: str, stateLabel: str) -> None:
-        """Set state (by label) on stateDeviceLabel, with reliable event emission."""
-        with self._property_change_emission_ensured(stateDeviceLabel, STATE_PROPS):
-            super().setStateLabel(stateDeviceLabel, stateLabel)
-
-    def setDeviceAdapterSearchPaths(self, adapter_paths: ListOrTuple[str]) -> None:
-        # add to PATH as well for dynamic dlls
-        if (
-            not isinstance(adapter_paths, (list, tuple))
-            and adapter_paths
-            and all(isinstance(i, str) for i in adapter_paths)
-        ):
-            raise TypeError("adapter paths must be a sequence of strings")
-        env_path = os.environ["PATH"]
-        for p in adapter_paths:
-            if p not in env_path:
-                env_path = p + os.pathsep + env_path
-        os.environ["PATH"] = env_path
-        logger.info(f"setting adapter search paths: {adapter_paths}")
-        super().setDeviceAdapterSearchPaths(adapter_paths)
-
-    @synchronized(lock)
-    def loadSystemConfiguration(
-        self, fileName: str | Path = "MMConfig_demo.cfg"
-    ) -> None:
-        """Load a config file.
-
-        For relative paths first checks relative to the current
-        working directory, then in the device adapter path.
-        """
-        fpath = Path(fileName).expanduser()
-        if not fpath.exists() and not fpath.is_absolute() and self._mm_path:
-            fpath = Path(self._mm_path) / fileName
-        if not fpath.exists():
-            raise FileNotFoundError(f"Path does not exist: {fpath}")
-        super().loadSystemConfiguration(str(fpath.resolve()))
-
-    def unloadAllDevices(self) -> None:
-        # this log won't appear when exiting ipython
-        # but the method is still called
-        logger.info("Unloading all devices")
-        return super().unloadAllDevices()
-
-    def getDeviceType(self, label: str) -> DeviceType:
-        """Returns device type."""
-        return DeviceType(super().getDeviceType(label))
-
-    def getPropertyType(self, label: str, propName: str) -> PropertyType:
-        return PropertyType(super().getPropertyType(label, propName))
-
-    def detectDevice(self, deviceLabel: str) -> DeviceDetectionStatus:
-        """Tries to communicate to a device through a given serial port.
-
-        Used to automate discovery of correct serial port.
-        Also configures the serial port correctly.
-        """
-        return DeviceDetectionStatus(super().detectDevice(deviceLabel))
-
-    # config overrides
-
-    def getConfigData(
-        self, configGroup: str, configName: str, *, native=False
-    ) -> Configuration:
-        """Returns the configuration object for a given group and name."""
-
-        cfg = super().getConfigData(configGroup, configName)
-        return cfg if native else Configuration.from_configuration(cfg)
-
-    def getPixelSizeConfigData(self, configName: str, *, native=False) -> Configuration:
-        """Returns the configuration object for a given pixel size preset."""
-        cfg = super().getPixelSizeConfigData(configName)
-        return cfg if native else Configuration.from_configuration(cfg)
-
-    def getConfigGroupState(self, group: str, *, native=False) -> Configuration:
-        """Returns the partial state of the system, for the devices included in the
-        specified group.
-        """
-        cfg = super().getConfigGroupState(group)
-        return cfg if native else Configuration.from_configuration(cfg)
-
-    def getConfigGroupStateFromCache(
-        self, group: str, *, native=False
-    ) -> Configuration:
-        """Returns the partial state of the system cache, for the devices included
-        in the specified group.
-        """
-        cfg = super().getConfigGroupStateFromCache(group)
-        return cfg if native else Configuration.from_configuration(cfg)
-
-    def getConfigState(self, group: str, config: str, *, native=False) -> Configuration:
-        """Returns a partial state of the system, for devices included in the
-        specified configuration.
-        """
-        cfg = super().getConfigState(group, config)
-        return cfg if native else Configuration.from_configuration(cfg)
-
-    def getSystemState(self, *, native=False) -> Configuration:
-        """Returns the entire system state."""
-        cfg = super().getSystemState()
-        return cfg if native else Configuration.from_configuration(cfg)
-
-    def getSystemStateCache(self, *, native=False) -> Configuration:
-        """Returns the entire system state from cache"""
-        cfg = super().getSystemStateCache()
-        return cfg if native else Configuration.from_configuration(cfg)
-
-    # metadata overloads that don't require instantiating metadata first
-
-    @synchronized(lock)
-    def getLastImageMD(
-        self, md: Optional[Metadata] = None
-    ) -> Tuple[np.ndarray, Metadata]:
-        if md is None:
-            md = Metadata()
-        img = super().getLastImageMD(md)
-        return img, md
-
-    @synchronized(lock)
-    def popNextImageMD(
-        self, md: Optional[Metadata] = None
-    ) -> Tuple[np.ndarray, Metadata]:
-        if md is None:
-            md = Metadata()
-        img = super().popNextImageMD(md)
-        return img, md
-
-    @synchronized(lock)
-    def popNextImage(self) -> np.ndarray:
-        """Gets and removes the next image from the circular buffer.
-
-        The pymmcore-plus implementation will convert images with n_components > 1
-        to a shape (w, h, num_components) and dtype `img.dtype.itemsize//ncomp`
-        """
-        return self._fix_image(super().popNextImage())
-
-    @synchronized(lock)
-    def getNBeforeLastImageMD(
-        self, n: int, md: Optional[Metadata] = None
-    ) -> Tuple[np.ndarray, Metadata]:
-        if md is None:
-            md = Metadata()
-        img = super().getNBeforeLastImageMD(n, md)
-        return img, md
-
-    def setConfig(self, groupName: str, configName: str) -> None:
-        """Applies a configuration to a group."""
-        super().setConfig(groupName, configName)
-        # The onConfigGroupChanged callback has some limitations as
-        # discussed in https://github.com/micro-manager/mmCoreAndDevices/issues/25
-        # use the pymmcore-plus configSet signal as a workaround
-        self.events.configSet.emit(groupName, configName)
-
-    # NEW methods
-
-    @overload
-    def iterDevices(  # type: ignore
-        self,
-        device_type: Optional[DeviceType] = ...,
-        device_label: Optional[str] = ...,
-        as_object: Literal[False] = False,
-    ) -> Iterator[str]:
-        ...
-
-    @overload
-    def iterDevices(
-        self,
-        device_type: Optional[DeviceType] = ...,
-        device_label: Optional[str] = ...,
-        as_object: Literal[True] = ...,
-    ) -> Iterator[Device]:
-        ...
-
-    def iterDevices(
-        self,
-        device_type: Optional[DeviceType] = None,
-        device_label: Optional[str] = None,
-        as_object: bool = False,
-    ) -> Iterator[Union[Device, str]]:
-        """Iterate over currently loaded devices.
-
-        Parameters
-        ----------
-        device_type : Optional[DeviceType]
-            DeviceType to filter by, by default all device types will be yielded.
-        device_label : Optional[str]
-            Device label to filter by, by default all device labels will be yielded.
-        as_object : bool, optional
-            If `True`, `Device` objects will be yielded instead of
-            device label strings. By default False
-
-        Yields
-        ------
-        Iterator[Union[Device, str]]
-            `Device` objects (if `as_object==True`) or device label strings.
-        """
-        for dev in (
-            self.getLoadedDevicesOfType(device_type)
-            if device_type is not None
-            else self.getLoadedDevices()
-        ):
-            if not device_label or dev == device_label:
-                yield Device(dev, mmcore=self) if as_object else dev
-
-    @overload
-    def iterProperties(  # type: ignore
-        self,
-        device_type: Optional[DeviceType] = ...,
-        device_label: Optional[str] = ...,
-        property_type: Optional[PropertyType] = ...,
-        as_object: Literal[False] = False,
-    ) -> Iterator[Tuple[str, str]]:
-        ...
-
-    @overload
-    def iterProperties(
-        self,
-        device_type: Optional[DeviceType] = ...,
-        device_label: Optional[str] = ...,
-        property_type: Optional[PropertyType] = ...,
-        as_object: Literal[True] = ...,
-    ) -> Iterator[DeviceProperty]:
-        ...
-
-    def iterProperties(
-        self,
-        device_type: Optional[DeviceType] = None,
-        device_label: Optional[str] = None,
-        property_type: Optional[PropertyType] = None,
-        as_object: bool = False,
-    ) -> Iterator[Union[DeviceProperty, Tuple[str, str]]]:
-        """Iterate over currently loaded (device_label, property_name) pairs.
-
-        Parameters
-        ----------
-        device_type : Optional[DeviceType]
-            DeviceType to filter by, by default all device types will be yielded.
-        device_label : Optional[str]
-            Device label to filter by, by default all device labels will be yielded.
-        property_type : Optional[PropertyType]
-            PropertyType to filter by, by default all property types will be yielded.
-        as_object : bool, optional
-            If `True`, `DeviceProperty` objects will be yielded instead of
-            `(device_label, property_name)` tuples. By default False
-
-        Yields
-        ------
-        Iterator[Union[DeviceProperty, Tuple[str, str]]]
-            `DeviceProperty` objects (if `as_object==True`) or 2-tuples of (device_name,
-            property_name)
-        """
-        for dev in self.iterDevices(device_type=device_type, device_label=device_label):
-            for prop in self.getDevicePropertyNames(dev):
-                if (
-                    property_type is None
-                    or self.getPropertyType(dev, prop) == property_type
-                ):
-                    yield DeviceProperty(dev, prop, self) if as_object else (dev, prop)
-
-    def getPropertyObject(
-        self, device_label: str, property_name: str
-    ) -> DeviceProperty:
-        """Return a DeviceProperty object bound to a device/property on this core."""
-        return DeviceProperty(device_label, property_name, self)
-
-    def getDeviceObject(self, device_label: str) -> Device:
-        """Return a Device object bound to device_label on this core."""
-        return Device(device_label, mmcore=self)
-
-    def getDeviceSchema(self, device_label: str) -> Dict[str, Any]:
-        """Return dict in JSON-schema format for properties of `device_label`.
-
-        Use `json.dump` to convert this dict to a JSON string.
-        """
-        d = {
-            "title": self.getDeviceName(device_label),
-            "description": self.getDeviceDescription(device_label),
-            "type": "object",
-            "properties": {},
-        }
-        for prop in self.iterProperties(device_label=device_label, as_object=True):
-            d["properties"][prop.name] = p = {}
-            if prop.type().to_json() != "null":
-                p["type"] = prop.type().to_json()
-            if prop.hasLimits():
-                p["minimum"] = prop.lowerLimit()
-                p["maximum"] = prop.upperLimit()
-            if allowed := prop.allowedValues():
-                if set(allowed) == {"0", "1"} and prop.type() == PropertyType.Integer:
-                    p["type"] = "boolean"
-                else:
-                    cls = prop.type().to_python()
-                    p["enum"] = [cls(i) if cls else i for i in allowed]
-            if prop.isReadOnly():
-                p["readOnly"] = True
-                p["default"] = prop.value
-            if prop.isSequenceable():
-                p["sequenceable"] = True
-                p["sequence_max_length"] = prop.sequenceMaxLength()
-            if prop.isPreInit():
-                p["preInit"] = True
-        if not d["properties"]:
-            del d["properties"]
-            del d["type"]
-        return d
-
-    @property
-    def objective_device_pattern(self):
-        return self._objective_regex
-
-    @objective_device_pattern.setter
-    def objective_device_pattern(self, value: Union[Pattern, str]):
-        if isinstance(value, str):
-            value = re.compile(value, re.IGNORECASE)
-        elif not isinstance(value, Pattern):
-            raise TypeError(
-                "Objective Pattern must be a string or compiled regex"
-                f" but is type {type(value)}"
-            )
-        self._objective_regex = value
-
-    @property
-    def channelGroup_pattern(self):
-        return self._channelGroup_regex
-
-    @channelGroup_pattern.setter
-    def channelGroup_pattern(self, value: Union[Pattern, str]):
-        if isinstance(value, str):
-            value = re.compile(value, re.IGNORECASE)
-        elif not isinstance(value, Pattern):
-            raise TypeError(
-                "channelGroup Pattern must be a string or compiled regex"
-                f"but is type {type(value)}"
-            )
-        self._channel_group_regex = value
-
-    def guessObjectiveDevices(self) -> List[str]:
-        """
-        Find any loaded devices that are likely to be an Objective/Nosepiece.
-
-        Likely matches are loaded StateDevices with names that match this object's
-        ``objective_device_pattern`` property. This is a settable property
-        with a default value of::
-
-            re.compile("(.+)?(nosepiece|obj(ective)?)(turret)?s?", re.IGNORECASE)``
-        """
-        devices = []
-
-        for device in self.getLoadedDevicesOfType(DeviceType.StateDevice):
-            if self._objective_regex.match(device):
-                devices.append(device)
-        return devices
-
-    def getOrGuessChannelGroup(self) -> List[str]:
-        """
-        Get the channelGroup or find a likely set of candidates.
-
-        If the group is not defined via ``.getChannelGroup`` then likely candidates
-        will be found by searching for config groups with names that match this
-        object's ``channelGroup_pattern`` property. This is a settable property
-        with a default value of::
-
-            reg = re.compile("(chan{1,2}(el)?|filt(er)?)s?", re.IGNORECASE)
-
-        """
-        chan_group = self.getChannelGroup()
-        if chan_group:
-            return [chan_group]
-        # not set in core. Try "Channel" and other variations as fallbacks
-        channel_guess = []
-        for group in self.getAvailableConfigGroups():
-            if self._channel_group_regex.match(group):
-                channel_guess.append(group)
-        return channel_guess
-
-    def setRelativeXYZPosition(
-        self, dx: float = 0, dy: float = 0, dz: float = 0
-    ) -> None:
-        """Sets the relative XYZ position in microns."""
-        if dx or dy:
-            x, y = self.getXPosition(), self.getYPosition()
-            self.setXYPosition(x + dx, y + dy)
-        if dz:
-            z = self.getPosition(self.getFocusDevice())
-            self.setZPosition(z + dz)
-        self.waitForDevice(self.getXYStageDevice())
-        self.waitForDevice(self.getFocusDevice())
-
-    def getZPosition(self) -> float:
-        return self.getPosition(self.getFocusDevice())
-
-    def setZPosition(self, val: float) -> None:
-        return self.setPosition(self.getFocusDevice(), val)
-
-    @overload
-    def setPosition(self, stageLabel: str, position: float):
-        ...
-
-    @overload
-    def setPosition(self, position: float):
-        ...
-
-    @synchronized(lock)
-    def setPosition(self, *args) -> None:
-        """Set position of the stage in microns."""
-        return super().setPosition(*args)
-
-    @synchronized(lock)
-    def setXYPosition(self, x: float, y: float) -> None:
-        return super().setXYPosition(x, y)
-
-    @synchronized(lock)
-    def getCameraChannelNames(self) -> Tuple[str, ...]:
-        return tuple(
-            self.getCameraChannelName(i)
-            for i in range(self.getNumberOfCameraChannels())
-        )
-
-    @synchronized(lock)
-    def snapImage(self) -> None:
-        return super().snapImage()
-
-    @property
-    def mda(self):
-        return self._mda_engine
-
-    def run_mda(self, sequence: MDASequence) -> Thread:
-        """
-        Run MDA defined by *sequence* on a new thread. The currently
-        registered MDAEngine (``core.mda``) will be responsible for executing
-        the acquisition.
-
-        After starting the sequence you can pause or cancel with the mda with
-        the mda object's ``toggle_pause`` and ``cancel`` methods.
-
-        Parameters
-        ----------
-        sequence : useq.MDASequence
-
-        Returns
-        -------
-        Thread
-            The thread the MDA is running on.
-        """
-        if self._mda_engine.is_running():
-            raise ValueError(
-                "Cannot start an MDA while the previous MDA is still running."
-            )
-        th = Thread(target=self._mda_engine.run, args=(sequence,))
-        th.start()
-        return th
-
-    def register_mda_engine(self, engine):
-        """
-        Set the MDA Engine to be used on ``run_mda``. This will unregister
-        the previous engine and emit an ``mdaEngineRegistered`` signal. The
-        current Engine must not be running an MDA in order to register a new engine.
-
-        Parameters
-        ----------
-        engine : PMDAEngine
-            Any object conforming to the PMDAEngine protocol.
-        """
-        if not isinstance(engine, PMDAEngine):
-            raise TypeError("Engine does not conform to the Engine protocol.")
-        if self._mda_engine.is_running():
-            raise ValueError(
-                "Cannot register a new engine when the current engine is running "
-                "an acquistion. Please cancel the current engine's acquistion "
-                "before registering"
-            )
-        previous_engine, self._mda_engine = self._mda_engine, engine
-        self.events.mdaEngineRegistered.emit(engine, previous_engine)
-
-    def _fix_image(self, img: np.ndarray) -> np.ndarray:
-        """Fix img shape/dtype based on `self.getNumberOfComponents()`.
-
-        convert images with n_components > 1
-        to a shape (w, h, num_components) and dtype `img.dtype.itemsize//ncomp`
-
-        Parameters
-        ----------
-        img : np.ndarray
-            input image
-
-        Returns
-        -------
-        np.ndarray
-            output image (possibly new shape and dtype)
-        """
-        if self.getNumberOfComponents() == 4:
-            new_shape = img.shape + (4,)
-            img = img.view(dtype=f"u{img.dtype.itemsize//4}")
-            img = img.reshape(new_shape)[:, :, (2, 1, 0, 3)]  # mmcore gives bgra
-        return img
-
-    def snap(self, *args, fix=True) -> np.ndarray:
-        """
-        snap and return an image.
-
-        In contrast to ``snapImage`` this will directly return the image
-        without also calling ``getImage``.
-
-        Parameters
-        ----------
-        *args :
-            Passed through to ``getImage``
-        fix : bool, default: True
-            Whether to fix the shape of images with n_components >1
-            Pass on to ``getImage``
-
-        Returns
-        -------
-        img : np.ndarray
-        """
-        self.snapImage()
-        img = self.getImage()
-        self.events.imageSnapped.emit(img)
-        return img
-
-    def getImage(self, *args, fix=True) -> np.ndarray:
-        """Exposes the internal image buffer.
-
-        The pymmcore-plus implementation will convert images with n_components > 1
-        to a shape (w, h, num_components) and dtype `img.dtype.itemsize//ncomp`
-        """
-        img = super().getImage(*args)
-        return self._fix_image(img) if fix else img
-
-    def startContinuousSequenceAcquisition(
-        self, intervalMs: float = 0
-    ) -> None:
-        """Start a ContinuousSequenceAcquisition."""
-<<<<<<< HEAD
-        super().startContinuousSequenceAcquisition(intervalMs)
-        self.events.startContinuousSequenceAcquisition.emit()
-
-    def startSequenceAcquisition(
-        self,
-        numImages: int,
-        intervalMs: float,
-        stopOnOverflow: bool,
-        cameraLabel: Optional[str] = None
-    ) -> None:
-        cameraLabel = cameraLabel or super().getCameraDevice()
-        super().startSequenceAcquisition(
-            cameraLabel, numImages, intervalMs, stopOnOverflow
-        )
-        self.events.startSequenceAcquisition.emit(
-            cameraLabel, numImages, intervalMs, stopOnOverflow
-        )
-
-    def stopSequenceAcquisition(self, cameraLabel: Optional[str] = None) -> None:
-=======
-        super().startContinuousSequenceAcquisition(0)
-        self.events.continuousSequenceAcquisition.emit(True)
-
-    def stopSeqAcquisition(self) -> None:
->>>>>>> 3656914f
-        """Stop a ContinuousSequenceAcquisition."""
-        cameraLabel = cameraLabel or super().getCameraDevice()
-        super().stopSequenceAcquisition(cameraLabel)
-        self.events.stopSequenceAcquisition.emit()
-
-    def state(self, exclude=()) -> dict:
-        """A dict with commonly accessed state values.  Faster than getSystemState."""
-        # approx retrieval cost in comment (for demoCam)
-        return {
-            "AutoFocusDevice": self.getAutoFocusDevice(),  # 150 ns
-            "BytesPerPixel": self.getBytesPerPixel(),  # 149 ns
-            "CameraChannelNames": self.getCameraChannelNames(),  # 1 µs
-            "CameraDevice": self.getCameraDevice(),  # 159 ns
-            "Datetime": str(datetime.now()),
-            "Exposure": self.getExposure(),  # 726 ns
-            "FocusDevice": self.getFocusDevice(),  # 112 ns
-            "GalvoDevice": self.getGalvoDevice(),  # 109 ns
-            "ImageBitDepth": self.getImageBitDepth(),  # 147 ns
-            "ImageHeight": self.getImageHeight(),  # 164 ns
-            "ImageProcessorDevice": self.getImageProcessorDevice(),  # 110 ns
-            "ImageWidth": self.getImageWidth(),  # 172 ns
-            "PixelSizeUm": self.getPixelSizeUm(True),  # 2.2 µs  (True==cached)
-            "ShutterDevice": self.getShutterDevice(),  # 152 ns
-            "SLMDevice": self.getSLMDevice(),  # 110 ns
-            "XYPosition": self.getXYPosition(),  # 1.1 µs
-            "XYStageDevice": self.getXYStageDevice(),  # 156 ns
-            "ZPosition": self.getZPosition(),  # 1.03 µs
-        }
-
-    @contextmanager
-    def _property_change_emission_ensured(self, device: str, properties: Sequence[str]):
-        """Context that emits events if any of `properties` change on device.
-
-        As stated by Nico: "Callbacks are mainly used to give devices the opportunity to
-        signal back to the UI."
-        https://forum.image.sc/t/micromanager-events-core-events-not-coming-through/53014/2
-
-        Because it's left to the device adapter to emit a signal, in many cases uses
-        `setProperty()` will NOT lead to a new `propertyChanged` event getting emitted.
-        But that makes it hard to create listeners (i.e. in the gui or elsewhere).
-
-        While this method override cannot completely solve that problem (core-internal
-        changes will still lack an associated event emission in many cases), it can at
-        least guarantee that if we use `CMMCorePlus.setProperty` to change the property,
-        then a `propertyChanged` event will be emitted if the value did indeed change.
-
-        NOTE: Depending on device adapter behavior the signal may be emitted twice.
-
-        Parameters
-        ----------
-        device : str
-            a device label
-        properties : Sequence[str]
-            a sequence of property names to monitor
-        """
-
-        # make sure that changing either state device property emits both signals
-        if (
-            len(properties) == 1
-            and properties[0] in STATE_PROPS
-            and self.getDeviceType(device) is DeviceType.StateDevice
-        ):
-            properties = STATE_PROPS
-
-        before = [self.getProperty(device, p) for p in properties]
-        with _blockSignal(self.events, self.events.propertyChanged):
-            yield
-        after = [self.getProperty(device, p) for p in properties]
-        if before != after:
-            for i, val in enumerate(after):
-                self.events.propertyChanged.emit(device, properties[i], val)
-
-
-for name in (
-    "getConfigData",
-    "getConfigGroupState",
-    "getConfigGroupStateFromCache",
-    "getConfigState",
-    "getSystemState",
-    "getSystemStateCache",
-):
-    native_doc = getattr(pymmcore.CMMCore, name).__doc__
-    getattr(CMMCorePlus, name).__doc__ += (
-        "\n"
-        + native_doc
-        + dedent(
-            """
-    By default, this method returns a `pymmcore_plus.Configuration` object, which
-    provides some conveniences over the native `pymmcore.Configuration` object, however
-    this adds a little overhead. Use `native=True` to avoid the conversion.
-    """
-        ).strip()
-    )
-
-
-class _MMCallbackRelay(pymmcore.MMEventCallback):
-    """Relays MMEventCallback methods to CMMCorePlus.signal."""
-
-    def __init__(self, emitter: CMMCoreSignaler):
-        self._emitter = emitter
-        super().__init__()
-
-    @staticmethod
-    def _make_reemitter(name):
-        sig_name = name[2].lower() + name[3:]
-
-        def reemit(self: _MMCallbackRelay, *args):
-            try:
-                getattr(self._emitter, sig_name).emit(*args)
-            except Exception as e:
-                import logging
-
-                logging.getLogger(__name__).error(
-                    "Exception occured in MMCorePlus callback %s: %s"
-                    % (repr(sig_name), str(e))
-                )
-
-        return reemit
-
-
-MMCallbackRelay = type(
-    "MMCallbackRelay",
-    (_MMCallbackRelay,),
-    {
-        n: _MMCallbackRelay._make_reemitter(n)
-        for n in dir(pymmcore.MMEventCallback)
-        if n.startswith("on")
-    },
-)
+from __future__ import annotations
+
+import atexit
+import os
+import re
+import weakref
+from contextlib import contextmanager
+from datetime import datetime
+from pathlib import Path
+from textwrap import dedent
+from threading import RLock, Thread
+from typing import (
+    TYPE_CHECKING,
+    Any,
+    Dict,
+    Iterator,
+    List,
+    Optional,
+    Pattern,
+    Sequence,
+    Tuple,
+    TypeVar,
+    Union,
+    overload,
+)
+
+import pymmcore
+from loguru import logger
+from psygnal import SignalInstance
+from typing_extensions import Literal
+from wrapt import synchronized
+
+from .._util import find_micromanager
+from ..mda import MDAEngine, PMDAEngine
+from ._config import Configuration
+from ._constants import DeviceDetectionStatus, DeviceType, PropertyType
+from ._device import Device
+from ._metadata import Metadata
+from ._property import DeviceProperty
+from .events import CMMCoreSignaler, _get_auto_core_callback_class
+
+if TYPE_CHECKING:
+    import numpy as np
+    from useq import MDASequence
+
+_T = TypeVar("_T")
+
+ListOrTuple = Union[List[_T], Tuple[_T, ...]]
+
+_OBJECTIVE_DEVICE_RE = re.compile(
+    "(.+)?(nosepiece|obj(ective)?)(turret)?s?", re.IGNORECASE
+)
+_CHANNEL_REGEX = re.compile("(chan{1,2}(el)?|filt(er)?)s?", re.IGNORECASE)
+
+STATE = pymmcore.g_Keyword_State
+LABEL = pymmcore.g_Keyword_Label
+STATE_PROPS = (STATE, LABEL)
+
+
+@contextmanager
+def _blockSignal(obj, signal):
+    if isinstance(signal, SignalInstance):
+        signal.block()
+        yield
+        signal.unblock()
+    else:
+        obj.blockSignals(True)
+        yield
+        obj.blockSignals(False)
+
+
+_instance = None
+
+
+class CMMCorePlus(pymmcore.CMMCore):
+    lock = RLock()
+
+    @classmethod
+    def instance(
+        cls, mm_path=None, adapter_paths: ListOrTuple[str] = ()
+    ) -> CMMCorePlus:
+        global _instance
+        if _instance is None:
+            _instance = cls(mm_path, adapter_paths)
+        return _instance
+
+    def __init__(self, mm_path=None, adapter_paths: ListOrTuple[str] = ()):
+        super().__init__()
+
+        self._mm_path = mm_path or find_micromanager()
+        if not adapter_paths and self._mm_path:
+            adapter_paths = [self._mm_path]
+        if adapter_paths:
+            self.setDeviceAdapterSearchPaths(adapter_paths)
+
+        self.events = _get_auto_core_callback_class()()
+        self._callback_relay = MMCallbackRelay(self.events)
+        self.registerCallback(self._callback_relay)
+
+        self._mda_engine = MDAEngine(self)
+
+        self._objective_regex = _OBJECTIVE_DEVICE_RE
+        self._channel_group_regex = _CHANNEL_REGEX
+
+        # use weakref to avoid atexit keeping us from being
+        # garbage collected
+        self._weak_clean = weakref.WeakMethod(self.unloadAllDevices)
+        atexit.register(self._weak_clean)
+
+    def __repr__(self) -> str:
+        return f"<{type(self).__name__} at {hex(id(self))}>"
+
+    def __del__(self):
+        atexit.unregister(self._weak_clean)
+        self.unloadAllDevices()
+
+    # Re-implemented methods from the CMMCore API
+
+    @synchronized(lock)
+    def setProperty(
+        self, label: str, propName: str, propValue: Union[bool, float, int, str]
+    ) -> None:
+        """setProperty with reliable event emission."""
+        with self._property_change_emission_ensured(label, (propName,)):
+            super().setProperty(label, propName, propValue)
+
+    @synchronized(lock)
+    def setState(self, stateDeviceLabel: str, state: int) -> None:
+        """Set state (by position) on stateDeviceLabel, with reliable event emission."""
+        with self._property_change_emission_ensured(stateDeviceLabel, STATE_PROPS):
+            super().setState(stateDeviceLabel, state)
+
+    @synchronized(lock)
+    def setStateLabel(self, stateDeviceLabel: str, stateLabel: str) -> None:
+        """Set state (by label) on stateDeviceLabel, with reliable event emission."""
+        with self._property_change_emission_ensured(stateDeviceLabel, STATE_PROPS):
+            super().setStateLabel(stateDeviceLabel, stateLabel)
+
+    def setDeviceAdapterSearchPaths(self, adapter_paths: ListOrTuple[str]) -> None:
+        # add to PATH as well for dynamic dlls
+        if (
+            not isinstance(adapter_paths, (list, tuple))
+            and adapter_paths
+            and all(isinstance(i, str) for i in adapter_paths)
+        ):
+            raise TypeError("adapter paths must be a sequence of strings")
+        env_path = os.environ["PATH"]
+        for p in adapter_paths:
+            if p not in env_path:
+                env_path = p + os.pathsep + env_path
+        os.environ["PATH"] = env_path
+        logger.info(f"setting adapter search paths: {adapter_paths}")
+        super().setDeviceAdapterSearchPaths(adapter_paths)
+
+    @synchronized(lock)
+    def loadSystemConfiguration(
+        self, fileName: str | Path = "MMConfig_demo.cfg"
+    ) -> None:
+        """Load a config file.
+
+        For relative paths first checks relative to the current
+        working directory, then in the device adapter path.
+        """
+        fpath = Path(fileName).expanduser()
+        if not fpath.exists() and not fpath.is_absolute() and self._mm_path:
+            fpath = Path(self._mm_path) / fileName
+        if not fpath.exists():
+            raise FileNotFoundError(f"Path does not exist: {fpath}")
+        super().loadSystemConfiguration(str(fpath.resolve()))
+
+    def unloadAllDevices(self) -> None:
+        # this log won't appear when exiting ipython
+        # but the method is still called
+        logger.info("Unloading all devices")
+        return super().unloadAllDevices()
+
+    def getDeviceType(self, label: str) -> DeviceType:
+        """Returns device type."""
+        return DeviceType(super().getDeviceType(label))
+
+    def getPropertyType(self, label: str, propName: str) -> PropertyType:
+        return PropertyType(super().getPropertyType(label, propName))
+
+    def detectDevice(self, deviceLabel: str) -> DeviceDetectionStatus:
+        """Tries to communicate to a device through a given serial port.
+
+        Used to automate discovery of correct serial port.
+        Also configures the serial port correctly.
+        """
+        return DeviceDetectionStatus(super().detectDevice(deviceLabel))
+
+    # config overrides
+
+    def getConfigData(
+        self, configGroup: str, configName: str, *, native=False
+    ) -> Configuration:
+        """Returns the configuration object for a given group and name."""
+
+        cfg = super().getConfigData(configGroup, configName)
+        return cfg if native else Configuration.from_configuration(cfg)
+
+    def getPixelSizeConfigData(self, configName: str, *, native=False) -> Configuration:
+        """Returns the configuration object for a given pixel size preset."""
+        cfg = super().getPixelSizeConfigData(configName)
+        return cfg if native else Configuration.from_configuration(cfg)
+
+    def getConfigGroupState(self, group: str, *, native=False) -> Configuration:
+        """Returns the partial state of the system, for the devices included in the
+        specified group.
+        """
+        cfg = super().getConfigGroupState(group)
+        return cfg if native else Configuration.from_configuration(cfg)
+
+    def getConfigGroupStateFromCache(
+        self, group: str, *, native=False
+    ) -> Configuration:
+        """Returns the partial state of the system cache, for the devices included
+        in the specified group.
+        """
+        cfg = super().getConfigGroupStateFromCache(group)
+        return cfg if native else Configuration.from_configuration(cfg)
+
+    def getConfigState(self, group: str, config: str, *, native=False) -> Configuration:
+        """Returns a partial state of the system, for devices included in the
+        specified configuration.
+        """
+        cfg = super().getConfigState(group, config)
+        return cfg if native else Configuration.from_configuration(cfg)
+
+    def getSystemState(self, *, native=False) -> Configuration:
+        """Returns the entire system state."""
+        cfg = super().getSystemState()
+        return cfg if native else Configuration.from_configuration(cfg)
+
+    def getSystemStateCache(self, *, native=False) -> Configuration:
+        """Returns the entire system state from cache"""
+        cfg = super().getSystemStateCache()
+        return cfg if native else Configuration.from_configuration(cfg)
+
+    # metadata overloads that don't require instantiating metadata first
+
+    @synchronized(lock)
+    def getLastImageMD(
+        self, md: Optional[Metadata] = None
+    ) -> Tuple[np.ndarray, Metadata]:
+        if md is None:
+            md = Metadata()
+        img = super().getLastImageMD(md)
+        return img, md
+
+    @synchronized(lock)
+    def popNextImageMD(
+        self, md: Optional[Metadata] = None
+    ) -> Tuple[np.ndarray, Metadata]:
+        if md is None:
+            md = Metadata()
+        img = super().popNextImageMD(md)
+        return img, md
+
+    @synchronized(lock)
+    def popNextImage(self) -> np.ndarray:
+        """Gets and removes the next image from the circular buffer.
+
+        The pymmcore-plus implementation will convert images with n_components > 1
+        to a shape (w, h, num_components) and dtype `img.dtype.itemsize//ncomp`
+        """
+        return self._fix_image(super().popNextImage())
+
+    @synchronized(lock)
+    def getNBeforeLastImageMD(
+        self, n: int, md: Optional[Metadata] = None
+    ) -> Tuple[np.ndarray, Metadata]:
+        if md is None:
+            md = Metadata()
+        img = super().getNBeforeLastImageMD(n, md)
+        return img, md
+
+    def setConfig(self, groupName: str, configName: str) -> None:
+        """Applies a configuration to a group."""
+        super().setConfig(groupName, configName)
+        # The onConfigGroupChanged callback has some limitations as
+        # discussed in https://github.com/micro-manager/mmCoreAndDevices/issues/25
+        # use the pymmcore-plus configSet signal as a workaround
+        self.events.configSet.emit(groupName, configName)
+
+    # NEW methods
+
+    @overload
+    def iterDevices(  # type: ignore
+        self,
+        device_type: Optional[DeviceType] = ...,
+        device_label: Optional[str] = ...,
+        as_object: Literal[False] = False,
+    ) -> Iterator[str]:
+        ...
+
+    @overload
+    def iterDevices(
+        self,
+        device_type: Optional[DeviceType] = ...,
+        device_label: Optional[str] = ...,
+        as_object: Literal[True] = ...,
+    ) -> Iterator[Device]:
+        ...
+
+    def iterDevices(
+        self,
+        device_type: Optional[DeviceType] = None,
+        device_label: Optional[str] = None,
+        as_object: bool = False,
+    ) -> Iterator[Union[Device, str]]:
+        """Iterate over currently loaded devices.
+
+        Parameters
+        ----------
+        device_type : Optional[DeviceType]
+            DeviceType to filter by, by default all device types will be yielded.
+        device_label : Optional[str]
+            Device label to filter by, by default all device labels will be yielded.
+        as_object : bool, optional
+            If `True`, `Device` objects will be yielded instead of
+            device label strings. By default False
+
+        Yields
+        ------
+        Iterator[Union[Device, str]]
+            `Device` objects (if `as_object==True`) or device label strings.
+        """
+        for dev in (
+            self.getLoadedDevicesOfType(device_type)
+            if device_type is not None
+            else self.getLoadedDevices()
+        ):
+            if not device_label or dev == device_label:
+                yield Device(dev, mmcore=self) if as_object else dev
+
+    @overload
+    def iterProperties(  # type: ignore
+        self,
+        device_type: Optional[DeviceType] = ...,
+        device_label: Optional[str] = ...,
+        property_type: Optional[PropertyType] = ...,
+        as_object: Literal[False] = False,
+    ) -> Iterator[Tuple[str, str]]:
+        ...
+
+    @overload
+    def iterProperties(
+        self,
+        device_type: Optional[DeviceType] = ...,
+        device_label: Optional[str] = ...,
+        property_type: Optional[PropertyType] = ...,
+        as_object: Literal[True] = ...,
+    ) -> Iterator[DeviceProperty]:
+        ...
+
+    def iterProperties(
+        self,
+        device_type: Optional[DeviceType] = None,
+        device_label: Optional[str] = None,
+        property_type: Optional[PropertyType] = None,
+        as_object: bool = False,
+    ) -> Iterator[Union[DeviceProperty, Tuple[str, str]]]:
+        """Iterate over currently loaded (device_label, property_name) pairs.
+
+        Parameters
+        ----------
+        device_type : Optional[DeviceType]
+            DeviceType to filter by, by default all device types will be yielded.
+        device_label : Optional[str]
+            Device label to filter by, by default all device labels will be yielded.
+        property_type : Optional[PropertyType]
+            PropertyType to filter by, by default all property types will be yielded.
+        as_object : bool, optional
+            If `True`, `DeviceProperty` objects will be yielded instead of
+            `(device_label, property_name)` tuples. By default False
+
+        Yields
+        ------
+        Iterator[Union[DeviceProperty, Tuple[str, str]]]
+            `DeviceProperty` objects (if `as_object==True`) or 2-tuples of (device_name,
+            property_name)
+        """
+        for dev in self.iterDevices(device_type=device_type, device_label=device_label):
+            for prop in self.getDevicePropertyNames(dev):
+                if (
+                    property_type is None
+                    or self.getPropertyType(dev, prop) == property_type
+                ):
+                    yield DeviceProperty(dev, prop, self) if as_object else (dev, prop)
+
+    def getPropertyObject(
+        self, device_label: str, property_name: str
+    ) -> DeviceProperty:
+        """Return a DeviceProperty object bound to a device/property on this core."""
+        return DeviceProperty(device_label, property_name, self)
+
+    def getDeviceObject(self, device_label: str) -> Device:
+        """Return a Device object bound to device_label on this core."""
+        return Device(device_label, mmcore=self)
+
+    def getDeviceSchema(self, device_label: str) -> Dict[str, Any]:
+        """Return dict in JSON-schema format for properties of `device_label`.
+
+        Use `json.dump` to convert this dict to a JSON string.
+        """
+        d = {
+            "title": self.getDeviceName(device_label),
+            "description": self.getDeviceDescription(device_label),
+            "type": "object",
+            "properties": {},
+        }
+        for prop in self.iterProperties(device_label=device_label, as_object=True):
+            d["properties"][prop.name] = p = {}
+            if prop.type().to_json() != "null":
+                p["type"] = prop.type().to_json()
+            if prop.hasLimits():
+                p["minimum"] = prop.lowerLimit()
+                p["maximum"] = prop.upperLimit()
+            if allowed := prop.allowedValues():
+                if set(allowed) == {"0", "1"} and prop.type() == PropertyType.Integer:
+                    p["type"] = "boolean"
+                else:
+                    cls = prop.type().to_python()
+                    p["enum"] = [cls(i) if cls else i for i in allowed]
+            if prop.isReadOnly():
+                p["readOnly"] = True
+                p["default"] = prop.value
+            if prop.isSequenceable():
+                p["sequenceable"] = True
+                p["sequence_max_length"] = prop.sequenceMaxLength()
+            if prop.isPreInit():
+                p["preInit"] = True
+        if not d["properties"]:
+            del d["properties"]
+            del d["type"]
+        return d
+
+    @property
+    def objective_device_pattern(self):
+        return self._objective_regex
+
+    @objective_device_pattern.setter
+    def objective_device_pattern(self, value: Union[Pattern, str]):
+        if isinstance(value, str):
+            value = re.compile(value, re.IGNORECASE)
+        elif not isinstance(value, Pattern):
+            raise TypeError(
+                "Objective Pattern must be a string or compiled regex"
+                f" but is type {type(value)}"
+            )
+        self._objective_regex = value
+
+    @property
+    def channelGroup_pattern(self):
+        return self._channelGroup_regex
+
+    @channelGroup_pattern.setter
+    def channelGroup_pattern(self, value: Union[Pattern, str]):
+        if isinstance(value, str):
+            value = re.compile(value, re.IGNORECASE)
+        elif not isinstance(value, Pattern):
+            raise TypeError(
+                "channelGroup Pattern must be a string or compiled regex"
+                f"but is type {type(value)}"
+            )
+        self._channel_group_regex = value
+
+    def guessObjectiveDevices(self) -> List[str]:
+        """
+        Find any loaded devices that are likely to be an Objective/Nosepiece.
+
+        Likely matches are loaded StateDevices with names that match this object's
+        ``objective_device_pattern`` property. This is a settable property
+        with a default value of::
+
+            re.compile("(.+)?(nosepiece|obj(ective)?)(turret)?s?", re.IGNORECASE)``
+        """
+        devices = []
+
+        for device in self.getLoadedDevicesOfType(DeviceType.StateDevice):
+            if self._objective_regex.match(device):
+                devices.append(device)
+        return devices
+
+    def getOrGuessChannelGroup(self) -> List[str]:
+        """
+        Get the channelGroup or find a likely set of candidates.
+
+        If the group is not defined via ``.getChannelGroup`` then likely candidates
+        will be found by searching for config groups with names that match this
+        object's ``channelGroup_pattern`` property. This is a settable property
+        with a default value of::
+
+            reg = re.compile("(chan{1,2}(el)?|filt(er)?)s?", re.IGNORECASE)
+
+        """
+        chan_group = self.getChannelGroup()
+        if chan_group:
+            return [chan_group]
+        # not set in core. Try "Channel" and other variations as fallbacks
+        channel_guess = []
+        for group in self.getAvailableConfigGroups():
+            if self._channel_group_regex.match(group):
+                channel_guess.append(group)
+        return channel_guess
+
+    def setRelativeXYZPosition(
+        self, dx: float = 0, dy: float = 0, dz: float = 0
+    ) -> None:
+        """Sets the relative XYZ position in microns."""
+        if dx or dy:
+            x, y = self.getXPosition(), self.getYPosition()
+            self.setXYPosition(x + dx, y + dy)
+        if dz:
+            z = self.getPosition(self.getFocusDevice())
+            self.setZPosition(z + dz)
+        self.waitForDevice(self.getXYStageDevice())
+        self.waitForDevice(self.getFocusDevice())
+
+    def getZPosition(self) -> float:
+        return self.getPosition(self.getFocusDevice())
+
+    def setZPosition(self, val: float) -> None:
+        return self.setPosition(self.getFocusDevice(), val)
+
+    @overload
+    def setPosition(self, stageLabel: str, position: float):
+        ...
+
+    @overload
+    def setPosition(self, position: float):
+        ...
+
+    @synchronized(lock)
+    def setPosition(self, *args) -> None:
+        """Set position of the stage in microns."""
+        return super().setPosition(*args)
+
+    @synchronized(lock)
+    def setXYPosition(self, x: float, y: float) -> None:
+        return super().setXYPosition(x, y)
+
+    @synchronized(lock)
+    def getCameraChannelNames(self) -> Tuple[str, ...]:
+        return tuple(
+            self.getCameraChannelName(i)
+            for i in range(self.getNumberOfCameraChannels())
+        )
+
+    @synchronized(lock)
+    def snapImage(self) -> None:
+        return super().snapImage()
+
+    @property
+    def mda(self):
+        return self._mda_engine
+
+    def run_mda(self, sequence: MDASequence) -> Thread:
+        """
+        Run MDA defined by *sequence* on a new thread. The currently
+        registered MDAEngine (``core.mda``) will be responsible for executing
+        the acquisition.
+
+        After starting the sequence you can pause or cancel with the mda with
+        the mda object's ``toggle_pause`` and ``cancel`` methods.
+
+        Parameters
+        ----------
+        sequence : useq.MDASequence
+
+        Returns
+        -------
+        Thread
+            The thread the MDA is running on.
+        """
+        if self._mda_engine.is_running():
+            raise ValueError(
+                "Cannot start an MDA while the previous MDA is still running."
+            )
+        th = Thread(target=self._mda_engine.run, args=(sequence,))
+        th.start()
+        return th
+
+    def register_mda_engine(self, engine):
+        """
+        Set the MDA Engine to be used on ``run_mda``. This will unregister
+        the previous engine and emit an ``mdaEngineRegistered`` signal. The
+        current Engine must not be running an MDA in order to register a new engine.
+
+        Parameters
+        ----------
+        engine : PMDAEngine
+            Any object conforming to the PMDAEngine protocol.
+        """
+        if not isinstance(engine, PMDAEngine):
+            raise TypeError("Engine does not conform to the Engine protocol.")
+        if self._mda_engine.is_running():
+            raise ValueError(
+                "Cannot register a new engine when the current engine is running "
+                "an acquistion. Please cancel the current engine's acquistion "
+                "before registering"
+            )
+        previous_engine, self._mda_engine = self._mda_engine, engine
+        self.events.mdaEngineRegistered.emit(engine, previous_engine)
+
+    def _fix_image(self, img: np.ndarray) -> np.ndarray:
+        """Fix img shape/dtype based on `self.getNumberOfComponents()`.
+
+        convert images with n_components > 1
+        to a shape (w, h, num_components) and dtype `img.dtype.itemsize//ncomp`
+
+        Parameters
+        ----------
+        img : np.ndarray
+            input image
+
+        Returns
+        -------
+        np.ndarray
+            output image (possibly new shape and dtype)
+        """
+        if self.getNumberOfComponents() == 4:
+            new_shape = img.shape + (4,)
+            img = img.view(dtype=f"u{img.dtype.itemsize//4}")
+            img = img.reshape(new_shape)[:, :, (2, 1, 0, 3)]  # mmcore gives bgra
+        return img
+
+    def snap(self, *args, fix=True) -> np.ndarray:
+        """
+        snap and return an image.
+
+        In contrast to ``snapImage`` this will directly return the image
+        without also calling ``getImage``.
+
+        Parameters
+        ----------
+        *args :
+            Passed through to ``getImage``
+        fix : bool, default: True
+            Whether to fix the shape of images with n_components >1
+            Pass on to ``getImage``
+
+        Returns
+        -------
+        img : np.ndarray
+        """
+        self.snapImage()
+        img = self.getImage()
+        self.events.imageSnapped.emit(img)
+        return img
+
+    def getImage(self, *args, fix=True) -> np.ndarray:
+        """Exposes the internal image buffer.
+
+        The pymmcore-plus implementation will convert images with n_components > 1
+        to a shape (w, h, num_components) and dtype `img.dtype.itemsize//ncomp`
+        """
+        img = super().getImage(*args)
+        return self._fix_image(img) if fix else img
+
+    def startContinuousSequenceAcquisition(self, intervalMs: float = 0) -> None:
+        """Start a ContinuousSequenceAcquisition."""
+        super().startContinuousSequenceAcquisition(intervalMs)
+        self.events.startContinuousSequenceAcquisition.emit()
+
+    def startSequenceAcquisition(
+        self,
+        numImages: int,
+        intervalMs: float,
+        stopOnOverflow: bool,
+        cameraLabel: Optional[str] = None
+    ) -> None:
+        cameraLabel = cameraLabel or super().getCameraDevice()
+        super().startSequenceAcquisition(
+            cameraLabel, numImages, intervalMs, stopOnOverflow
+        )
+        self.events.startSequenceAcquisition.emit(
+            cameraLabel, numImages, intervalMs, stopOnOverflow
+        )
+
+    def stopSequenceAcquisition(self, cameraLabel: Optional[str] = None) -> None:
+        """Stop a ContinuousSequenceAcquisition."""
+        cameraLabel = cameraLabel or super().getCameraDevice()
+        super().stopSequenceAcquisition(cameraLabel)
+        self.events.stopSequenceAcquisition.emit()
+
+    def state(self, exclude=()) -> dict:
+        """A dict with commonly accessed state values.  Faster than getSystemState."""
+        # approx retrieval cost in comment (for demoCam)
+        return {
+            "AutoFocusDevice": self.getAutoFocusDevice(),  # 150 ns
+            "BytesPerPixel": self.getBytesPerPixel(),  # 149 ns
+            "CameraChannelNames": self.getCameraChannelNames(),  # 1 µs
+            "CameraDevice": self.getCameraDevice(),  # 159 ns
+            "Datetime": str(datetime.now()),
+            "Exposure": self.getExposure(),  # 726 ns
+            "FocusDevice": self.getFocusDevice(),  # 112 ns
+            "GalvoDevice": self.getGalvoDevice(),  # 109 ns
+            "ImageBitDepth": self.getImageBitDepth(),  # 147 ns
+            "ImageHeight": self.getImageHeight(),  # 164 ns
+            "ImageProcessorDevice": self.getImageProcessorDevice(),  # 110 ns
+            "ImageWidth": self.getImageWidth(),  # 172 ns
+            "PixelSizeUm": self.getPixelSizeUm(True),  # 2.2 µs  (True==cached)
+            "ShutterDevice": self.getShutterDevice(),  # 152 ns
+            "SLMDevice": self.getSLMDevice(),  # 110 ns
+            "XYPosition": self.getXYPosition(),  # 1.1 µs
+            "XYStageDevice": self.getXYStageDevice(),  # 156 ns
+            "ZPosition": self.getZPosition(),  # 1.03 µs
+        }
+
+    @contextmanager
+    def _property_change_emission_ensured(self, device: str, properties: Sequence[str]):
+        """Context that emits events if any of `properties` change on device.
+
+        As stated by Nico: "Callbacks are mainly used to give devices the opportunity to
+        signal back to the UI."
+        https://forum.image.sc/t/micromanager-events-core-events-not-coming-through/53014/2
+
+        Because it's left to the device adapter to emit a signal, in many cases uses
+        `setProperty()` will NOT lead to a new `propertyChanged` event getting emitted.
+        But that makes it hard to create listeners (i.e. in the gui or elsewhere).
+
+        While this method override cannot completely solve that problem (core-internal
+        changes will still lack an associated event emission in many cases), it can at
+        least guarantee that if we use `CMMCorePlus.setProperty` to change the property,
+        then a `propertyChanged` event will be emitted if the value did indeed change.
+
+        NOTE: Depending on device adapter behavior the signal may be emitted twice.
+
+        Parameters
+        ----------
+        device : str
+            a device label
+        properties : Sequence[str]
+            a sequence of property names to monitor
+        """
+
+        # make sure that changing either state device property emits both signals
+        if (
+            len(properties) == 1
+            and properties[0] in STATE_PROPS
+            and self.getDeviceType(device) is DeviceType.StateDevice
+        ):
+            properties = STATE_PROPS
+
+        before = [self.getProperty(device, p) for p in properties]
+        with _blockSignal(self.events, self.events.propertyChanged):
+            yield
+        after = [self.getProperty(device, p) for p in properties]
+        if before != after:
+            for i, val in enumerate(after):
+                self.events.propertyChanged.emit(device, properties[i], val)
+
+
+for name in (
+    "getConfigData",
+    "getConfigGroupState",
+    "getConfigGroupStateFromCache",
+    "getConfigState",
+    "getSystemState",
+    "getSystemStateCache",
+):
+    native_doc = getattr(pymmcore.CMMCore, name).__doc__
+    getattr(CMMCorePlus, name).__doc__ += (
+        "\n"
+        + native_doc
+        + dedent(
+            """
+    By default, this method returns a `pymmcore_plus.Configuration` object, which
+    provides some conveniences over the native `pymmcore.Configuration` object, however
+    this adds a little overhead. Use `native=True` to avoid the conversion.
+    """
+        ).strip()
+    )
+
+
+class _MMCallbackRelay(pymmcore.MMEventCallback):
+    """Relays MMEventCallback methods to CMMCorePlus.signal."""
+
+    def __init__(self, emitter: CMMCoreSignaler):
+        self._emitter = emitter
+        super().__init__()
+
+    @staticmethod
+    def _make_reemitter(name):
+        sig_name = name[2].lower() + name[3:]
+
+        def reemit(self: _MMCallbackRelay, *args):
+            try:
+                getattr(self._emitter, sig_name).emit(*args)
+            except Exception as e:
+                import logging
+
+                logging.getLogger(__name__).error(
+                    "Exception occured in MMCorePlus callback %s: %s"
+                    % (repr(sig_name), str(e))
+                )
+
+        return reemit
+
+
+MMCallbackRelay = type(
+    "MMCallbackRelay",
+    (_MMCallbackRelay,),
+    {
+        n: _MMCallbackRelay._make_reemitter(n)
+        for n in dir(pymmcore.MMEventCallback)
+        if n.startswith("on")
+    },
+)