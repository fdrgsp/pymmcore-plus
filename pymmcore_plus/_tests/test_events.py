--- conflicted
+++ resolved
@@ -120,7 +120,6 @@
     mock2.assert_not_called()
 
 
-<<<<<<< HEAD
 def test_sequence_acquisition_events(core: CMMCorePlus):
 
     mock1 = Mock()
@@ -173,7 +172,6 @@
             call(cam),
         ]
     )
-=======
 def test_shutter_device_events(core: CMMCorePlus):
     mock = Mock()
     core.events.shutterSet.connect(mock)
@@ -195,5 +193,4 @@
             call(True),
         ]
     )
-    assert core.getAutoShutter()
->>>>>>> 667d92fc
+    assert core.getAutoShutter()