--- conflicted
+++ resolved
@@ -176,13 +176,9 @@
     "error",
     "ignore:Failed to disconnect::pytestqt",
     "ignore:numpy.core.multiarray is deprecated",
-<<<<<<< HEAD
+    "ignore:Focus direction is unknown",
+    "ignore:'BaseCommand' is deprecated:DeprecationWarning:typer",
     "ignore:Failing to pass a value to the 'type_params' parameter",
-    "ignore:Focus direction is unknown"
-=======
-    "ignore:Focus direction is unknown",
->>>>>>> 4c8bceba
-    "ignore:'BaseCommand' is deprecated:DeprecationWarning:typer",
 ]
 markers = ["run_last: mark a test to run last"]
 
