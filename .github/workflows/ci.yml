--- conflicted
+++ resolved
@@ -29,11 +29,7 @@
           - os: macos-15-intel
             python-version: "3.12"
             add-group: "PySide6"
-<<<<<<< HEAD
           - os: macos-15-intel
-=======
-          - os: macos-latest
->>>>>>> 04dddd64
             python-version: "3.11"
             add-group: "PyQt6"
           - os: windows-latest
@@ -104,11 +100,7 @@
 
   test-pymmcore-widgets:
     name: test pymmcore-widgets
-<<<<<<< HEAD
-    runs-on: macos-15-intel
-=======
     runs-on: ${{ matrix.os }}
->>>>>>> 04dddd64
     env:
       UV_MANAGED_PYTHON: "1"
       UV_NO_SYNC: "1"
@@ -155,11 +147,7 @@
 
   test-pymmcore-gui:
     name: test pymmcore-gui
-<<<<<<< HEAD
-    runs-on: macos-15-intel
-=======
     runs-on: windows-latest
->>>>>>> 04dddd64
     env:
       UV_MANAGED_PYTHON: "1"
       UV_NO_SYNC: "1"
