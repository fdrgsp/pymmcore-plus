--- conflicted
+++ resolved
@@ -481,24 +481,9 @@
         def _perform_full_focus(previous_z: float) -> float:
             self._mmc.fullFocus()
             self._mmc.waitForSystem()
-<<<<<<< HEAD
-            self._re_engage()
-=======
->>>>>>> d4c71f65
             return self._mmc.getZPosition() - previous_z
 
         return _perform_full_focus(self._mmc.getZPosition())
-
-    def _re_engage(self) -> None:
-        """Re-engage autofocus after a fullFocus event.
-
-        Try 3 times to re-enable autofocus since one time may not be enough.
-        """
-        for _ in range(3):
-            self._mmc.enableContinuousFocus(True)
-            self._mmc.waitForSystem()
-            if self._mmc.isContinuousFocusLocked():
-                break
 
     def _set_event_position(self, event: MDAEvent) -> None:
         # skip if no XY stage device is found
