--- conflicted
+++ resolved
@@ -199,17 +199,10 @@
             try:
                 # execute hardware autofocus
                 new_correction = self._execute_autofocus(action)
-<<<<<<< HEAD
-                self._af_state = self._af_state._replace(re_engage=True)
-            except RuntimeError as e:
-                logger.warning("Hardware autofocus failed. %s", e)
-                self._af_state = self._af_state._replace(re_engage=False)
-=======
                 self._af_succeeded = True
             except RuntimeError as e:
                 logger.warning("Hardware autofocus failed. %s", e)
                 self._af_succeeded = False
->>>>>>> 06841e2d
             else:
                 # store correction for this position index
                 p_idx = event.index.get("p", None)
