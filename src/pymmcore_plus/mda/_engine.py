--- conflicted
+++ resolved
@@ -96,13 +96,9 @@
 
         # used to check if the hardware autofocus is engaged when the sequence begins.
         # if it is, we will re-engage it after the autofocus action (if successful).
-<<<<<<< HEAD
-        self._af_state: AutofocusState = AutofocusState()
-=======
         self._af_was_engaged: bool = False
         # used to store the success of the last _execute_autofocus call
         self._af_succeeded: bool = False
->>>>>>> 2faa28c0
 
         # used for one_shot autofocus to store the z correction for each position index.
         # map of {position_index: z_correction}
@@ -131,13 +127,7 @@
             self._mmc = CMMCorePlus.instance()
 
         # get if the autofocus is engaged at the start of the sequence
-<<<<<<< HEAD
-        self._af_state = self._af_state._replace(
-            was_engaged=self._mmc.isContinuousFocusLocked()
-        )
-=======
         self._af_was_engaged = self._mmc.isContinuousFocusLocked()
->>>>>>> 2faa28c0
 
         if px_size := self._mmc.getPixelSizeUm():
             self._update_grid_fov_sizes(px_size, sequence)
@@ -209,17 +199,10 @@
             try:
                 # execute hardware autofocus
                 new_correction = self._execute_autofocus(action)
-<<<<<<< HEAD
-                self._af_state._replace(re_engage=True)
-            except RuntimeError as e:
-                logger.warning("Hardware autofocus failed. %s", e)
-                self._af_state._replace(re_engage=False)
-=======
                 self._af_succeeded = True
             except RuntimeError as e:
                 logger.warning("Hardware autofocus failed. %s", e)
                 self._af_succeeded = False
->>>>>>> 2faa28c0
             else:
                 # store correction for this position index
                 p_idx = event.index.get("p", None)
@@ -231,11 +214,7 @@
         # if the autofocus was engaged at the start of the sequence AND autofocus action
         # did not fail, re-engage it. NOTE: we need to do that AFTER the runner calls
         # `setup_event`, so we can't do it inside the exec_event autofocus action above.
-<<<<<<< HEAD
-        if self._af_state:
-=======
         if self._af_was_engaged and self._af_succeeded:
->>>>>>> 2faa28c0
             self._mmc.enableContinuousFocus(True)
 
         if isinstance(event, SequencedEvent):
